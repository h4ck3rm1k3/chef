#rc
# Author:: Daniel DeLeo (<dan@opscode.com>)
# Copyright:: Copyright (c) 2010-2011 Opscode, Inc.
# License:: Apache License, Version 2.0
#
# Licensed under the Apache License, Version 2.0 (the "License");
# you may not use this file except in compliance with the License.
# You may obtain a copy of the License at
#
#     http://www.apache.org/licenses/LICENSE-2.0
#
# Unless required by applicable law or agreed to in writing, software
# distributed under the License is distributed on an "AS IS" BASIS,
# WITHOUT WARRANTIES OR CONDITIONS OF ANY KIND, either express or implied.
# See the License for the specific language governing permissions and
# limitations under the License.

class Chef
  CHEF_ROOT = File.dirname(File.expand_path(File.dirname(__FILE__)))
<<<<<<< HEAD
  VERSION = '11.10.4'
=======
  VERSION = '11.12.0.rc.0'
>>>>>>> cacf2a53
end

# NOTE: the Chef::Version class is defined in version_class.rb<|MERGE_RESOLUTION|>--- conflicted
+++ resolved
@@ -17,11 +17,7 @@
 
 class Chef
   CHEF_ROOT = File.dirname(File.expand_path(File.dirname(__FILE__)))
-<<<<<<< HEAD
-  VERSION = '11.10.4'
-=======
   VERSION = '11.12.0.rc.0'
->>>>>>> cacf2a53
 end
 
 # NOTE: the Chef::Version class is defined in version_class.rb