--- conflicted
+++ resolved
@@ -186,15 +186,12 @@
         cookbooks_to_sync
       end
 
-<<<<<<< HEAD
-=======
       # Whether or not this is a temporary policy. Since PolicyBuilder doesn't
       # support override_runlist, this is always false.
       def temporary_policy?
         false
       end
 
->>>>>>> 91371950
       ## Internal Public API ##
 
       def run_list_with_versions_for_display
