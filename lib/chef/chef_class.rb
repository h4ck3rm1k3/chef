#
# Author:: Lamont Granquist (<lamont@chef.io>)
# Copyright:: Copyright (c) 2015 Chef Software, Inc.
# License:: Apache License, Version 2.0
#
# Licensed under the Apache License, Version 2.0 (the "License");
# you may not use this file except in compliance with the License.
# You may obtain a copy of the License at
#
#     http://www.apache.org/licenses/LICENSE-2.0
#
# Unless required by applicable law or agreed to in writing, software
# distributed under the License is distributed on an "AS IS" BASIS,
# WITHOUT WARRANTIES OR CONDITIONS OF ANY KIND, either express or implied.
# See the License for the specific language governing permissions and
# limitations under the License.

# NOTE: This class is not intended for internal use by the chef-client code.  Classes in
# chef-client should still have objects like the node and run_context injected into them
# via their initializers.  This class is still global state and will complicate writing
# unit tests for internal Chef objects.  It is intended to be used only by recipe code.

# NOTE: When adding require lines here you are creating tight coupling on a global that may be
# included in many different situations and ultimately that ends in tears with circular requires.
# Note the way that the run_context, provider_priority_map and resource_priority_map are "dependency
# injected" into this class by other objects and do not reference the class symbols in those files
# directly and we do not need to require those files here.

require 'chef/platform/provider_priority_map'
require 'chef/platform/resource_priority_map'

class Chef
  class << self

    #
    # Public API
    #

    #
    # Get the node object
    #
    # @return [Chef::Node] node object of the chef-client run
    #
    attr_reader :node

    #
    # Get the run context
    #
    # @return [Chef::RunContext] run_context of the chef-client run
    #
    attr_reader :run_context

<<<<<<< HEAD
    # Adds an event handler with user defined block
    def event_handler(&block)
      dsl = Chef::EventDispatch::DSL.new
      dsl.instance_eval(&block)
    end

=======
    #
>>>>>>> b08c9010
    # Get the array of providers associated with a resource_name for the current node
    #
    # @param resource_name [Symbol] name of the resource as a symbol
    #
    # @return [Array<Class>] Priority Array of Provider Classes to use for the resource_name on the node
    #
    def get_provider_priority_array(resource_name)
      result = provider_priority_map.get_priority_array(node, resource_name)
      result = result.dup if result
      result
    end

    #
    # Get the array of resources associated with a resource_name for the current node
    #
    # @param resource_name [Symbol] name of the resource as a symbol
    #
    # @return [Array<Class>] Priority Array of Resource Classes to use for the resource_name on the node
    #
    def get_resource_priority_array(resource_name)
      result = resource_priority_map.get_priority_array(node, resource_name)
      result = result.dup if result
      result
    end

    #
    # Set the array of providers associated with a resource_name for the current node
    #
    # @param resource_name [Symbol] name of the resource as a symbol
    # @param priority_array [Class, Array<Class>] Class or Array of Classes to set as the priority for resource_name on the node
    # @param filter [Hash] Chef::Nodearray-style filter
    #
    # @return [Array<Class>] Modified Priority Array of Provider Classes to use for the resource_name on the node
    #
    def set_provider_priority_array(resource_name, priority_array, *filter, &block)
      result = provider_priority_map.set_priority_array(resource_name, priority_array, *filter, &block)
      result = result.dup if result
      result
    end

    #
    # Get the array of resources associated with a resource_name for the current node
    #
    # @param resource_name [Symbol] name of the resource as a symbol
    # @param priority_array [Class, Array<Class>] Class or Array of Classes to set as the priority for resource_name on the node
    # @param filter [Hash] Chef::Nodearray-style filter
    #
    # @return [Array<Class>] Modified Priority Array of Resource Classes to use for the resource_name on the node
    #
    def set_resource_priority_array(resource_name, priority_array, *filter, &block)
      result = resource_priority_map.set_priority_array(resource_name, priority_array, *filter, &block)
      result = result.dup if result
      result
    end

    #
    # Dependency Injection API (Private not Public)
    # [ in the ruby sense these have to be public methods, but they are
    #   *NOT* for public consumption ]
    #

    #
    # Sets the resource_priority_map
    #
    # @param resource_priority_map [Chef::Platform::ResourcePriorityMap]
    #
    # @api private
    def set_resource_priority_map(resource_priority_map)
      @resource_priority_map = resource_priority_map
    end

    #
    # Sets the provider_priority_map
    #
    # @param provider_priority_map [Chef::Platform::providerPriorityMap]
    #
    # @api private
    def set_provider_priority_map(provider_priority_map)
      @provider_priority_map = provider_priority_map
    end

    #
    # Sets the node object
    #
    # @api private
    # @param node [Chef::Node]
    def set_node(node)
      @node = node
    end

    #
    # Sets the run_context object
    #
    # @param run_context [Chef::RunContext]
    #
    # @api private
    def set_run_context(run_context)
      @run_context = run_context
    end

    #
    # Resets the internal state
    #
    # @api private
    def reset!
      @run_context = nil
      @node = nil
      @provider_priority_map = nil
      @resource_priority_map = nil
    end

    # @api private
    def provider_priority_map
      @provider_priority_map ||= begin
        # these slurp in the resource+provider world, so be exceedingly lazy about requiring them
        Chef::Platform::ProviderPriorityMap.instance
      end
    end
    # @api private
    def resource_priority_map
      @resource_priority_map ||= begin
        Chef::Platform::ResourcePriorityMap.instance
      end
    end
  end

  reset!
end<|MERGE_RESOLUTION|>--- conflicted
+++ resolved
@@ -50,16 +50,12 @@
     #
     attr_reader :run_context
 
-<<<<<<< HEAD
-    # Adds an event handler with user defined block
+    # Register an event handler with user specified block
     def event_handler(&block)
       dsl = Chef::EventDispatch::DSL.new
       dsl.instance_eval(&block)
     end
 
-=======
-    #
->>>>>>> b08c9010
     # Get the array of providers associated with a resource_name for the current node
     #
     # @param resource_name [Symbol] name of the resource as a symbol
