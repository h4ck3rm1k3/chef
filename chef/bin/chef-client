--- conflicted
+++ resolved
@@ -29,8 +29,7 @@
   :config_file => "/etc/chef/client.rb"
 }
 opts = OptionParser.new do |opts|
-<<<<<<< HEAD
-  opts.banner = "Usage: #{$0} [-d DIR|-r FILE] (options)"
+  opts.banner = "Usage: #{$0} (options)"
   client_option_hash = { 
     :config_file=> {  :short=>"-c CONFIG",        :long=>"--config CONFIG",       :description=>"The Chef Config file to use", :proc=>nil },
     :user=>        {  :short=>"-u USER",          :long=>"--user USER",           :description=>"User to change uid to before daemonizing", :proc=>nil },
@@ -49,41 +48,6 @@
     opts.on(opt_val[:short],opt_val[:long],opt_val[:description]) do |c|
       config[opt_key] = (opt_val[:proc] && opt_val[:proc].call(c)) || c
     end
-=======
-  opts.banner = "Usage: #{$0} (options)"
-  opts.on("-c CONFIG", "--config CONFIG", "The Chef Config file to use") do |c|
-    config[:config_file] = c
-  end
-  opts.on("-u USER", "--user USER", "User to change uid to before daemonizing") do |u|
-    config[:user] = u
-  end
-  opts.on("-g GROUP", "--group GROUP", "Group to change gid to before daemonizing") do |g|
-    config[:group] = g
-  end
-  opts.on("-d", "--daemonize", "Daemonize the process") do |d|
-    config[:daemonize] = true
-  end
-  opts.on("-i SECONDS", "--interval SECONDS", "Run chef-client peridoically, in seconds") do |i|
-    config[:interval] = i
-  end
-  opts.on("-j JSON_ATTRIBS", "--json-attributes JSON_ATTRIBS", "Load attributes from a JSON file") do |j|
-    config[:json_attribs] = j
-  end
-  opts.on("-N NODE_NAME", "--node-name NODE_NAME", "The node name for this client") do |n|
-    config[:node_name] = n
-  end
-  opts.on("-s SECONDS", "--splay SECONDS", "The splay time for running at intervals, in seconds") do |s|
-    config[:splay] = s
-  end
-  opts.on("-l LEVEL", "--loglevel LEVEL", "Set the log level (debug, info, warn, error, fatal)") do |l|
-    config[:log_level] = l.to_sym
-  end
-  opts.on("-L LOGLOCATION", "--logfile LOGLOCATION", "Set the log file location, defaults to STDOUT - recommended for daemonizing") do |lf|
-    config[:log_location] = lf
-  end
-  opts.on("-t TOKEN", "--token TOKEN", "Set the openid validation token") do |t|
-    config[:validation_token] = t
->>>>>>> 5bb2941c
   end
   
   opts.on_tail("-h", "--help", "Show this message") do
