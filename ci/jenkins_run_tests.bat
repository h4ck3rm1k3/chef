set PATH=C:\Ruby192\bin;%PATH%

ruby -v
call bundle install --binstubs --path vendor/bundle || ( call rm Gemfile.lock && call bundle install --binstubs --path vendor/bundle )
<<<<<<< HEAD
ruby bin\rspec -r rspec_junit_formatter -f RspecJunitFormatter -o test.xml -f documentation spec/functional spec/unit
=======
ruby bin\rspec -r rspec_junit_formatter -f RspecJunitFormatter -o test.xml -f documentation spec/functional spec/unit spec/stress
set RSPEC_ERRORLVL=%ERRORLEVEL%

REM place rspec output back in jenkins working directory
move test.xml ..

REM Return the error level from rspec
exit /B %RSPEC_ERRORLVL%
>>>>>>> b568c4d0
<|MERGE_RESOLUTION|>--- conflicted
+++ resolved
@@ -2,9 +2,6 @@
 
 ruby -v
 call bundle install --binstubs --path vendor/bundle || ( call rm Gemfile.lock && call bundle install --binstubs --path vendor/bundle )
-<<<<<<< HEAD
-ruby bin\rspec -r rspec_junit_formatter -f RspecJunitFormatter -o test.xml -f documentation spec/functional spec/unit
-=======
 ruby bin\rspec -r rspec_junit_formatter -f RspecJunitFormatter -o test.xml -f documentation spec/functional spec/unit spec/stress
 set RSPEC_ERRORLVL=%ERRORLEVEL%
 
@@ -12,5 +9,4 @@
 move test.xml ..
 
 REM Return the error level from rspec
-exit /B %RSPEC_ERRORLVL%
->>>>>>> b568c4d0
+exit /B %RSPEC_ERRORLVL%